[build-system]
requires = [
    "setuptools>=42",
    "wheel",
]
build-backend = "setuptools.build_meta"

[tool.cibuildwheel]
build = "*"

before-test = "python -m pip install --upgrade setuptools pip wheel tox tox-gh-actions"

<<<<<<< HEAD
test-command = "tox -c {project}/tox.ini --workdir {package}/tests"
test-command-windows = "pytest {package}/tests"
=======
test-command = "tox -c {project}/tox.ini"
>>>>>>> 857dd6ef
test-requires = ["pytest","tox"]

manylinux-x86_64-image = "manylinux2014"
manylinux-i686-image = "manylinux2014"
manylinux-aarch64-image = "manylinux2014"
#manylinux-ppc64le-image = "manylinux2014"
#manylinux-s390x-image = "manylinux2014"
#manylinux-pypy_x86_64-image = "manylinux2014"
#manylinux-pypy_i686-image = "manylinux2014"
#manylinux-pypy_aarch64-image = "manylinux2014"<|MERGE_RESOLUTION|>--- conflicted
+++ resolved
@@ -10,12 +10,7 @@
 
 before-test = "python -m pip install --upgrade setuptools pip wheel tox tox-gh-actions"
 
-<<<<<<< HEAD
-test-command = "tox -c {project}/tox.ini --workdir {package}/tests"
-test-command-windows = "pytest {package}/tests"
-=======
 test-command = "tox -c {project}/tox.ini"
->>>>>>> 857dd6ef
 test-requires = ["pytest","tox"]
 
 manylinux-x86_64-image = "manylinux2014"
