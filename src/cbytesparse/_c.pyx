--- conflicted
+++ resolved
@@ -7335,161 +7335,6 @@
             >>> memory._blocks
             [[5, b'A'], [10, b'yz']]
         """
-<<<<<<< HEAD
-=======
-        cdef:
-            addr_t start_
-            addr_t endex_
-
-        start_, endex_ = self.bound_(start, endex)
-        self.clear_(start_, endex_, backups)
-
-    cdef vint _pretrim_start_(self, addr_t endex_max, addr_t size, list backups) except -1:
-        cdef:
-            addr_t trim_start
-            addr_t endex
-
-        if size:
-            trim_start = self._trim_start if self._trim_start_ else ADDR_MIN
-            if CannotAddAddrU(trim_start, size):
-                endex = ADDR_MAX
-            else:
-                endex = trim_start + size
-
-            if endex > endex_max:
-                endex = endex_max
-
-            if backups is not None:
-                backups.append(self.extract_(self.start_(), endex, 0, NULL, 1, True))
-
-            self._erase_(ADDR_MIN, endex, False, False)  # clear
-
-    def _pretrim_start(
-        self: 'Memory',
-        endex_max: Optional[Address],
-        size: Address,
-        backups: Optional[MemoryList],
-    ) -> None:
-        r"""Trims initial data.
-
-        Low-level method to manage trimming of data starting from an address.
-
-        Arguments:
-            endex_max (int):
-                Exclusive end address of the erasure range.
-                If ``None``, :attr:`trim_start` plus `size` is considered.
-
-            size (int):
-                Size of the erasure range.
-
-            backups (list of :obj:`Memory`):
-                Optional output list holding backup copies of the cleared
-                items.
-        """
-        cdef:
-            addr_t endex_max_ = ADDR_MAX if endex_max is None else <addr_t>endex_max
-
-        self._pretrim_start_(endex_max_, <addr_t>size, backups)
-
-    cdef vint _pretrim_endex_(self, addr_t start_min, addr_t size, list backups) except -1:
-        cdef:
-            addr_t trim_endex
-            addr_t start
-
-        if size:
-            trim_endex = self._trim_endex if self._trim_endex_ else ADDR_MAX
-            if CannotSubAddrU(trim_endex, size):
-                start = ADDR_MIN
-            else:
-                start = trim_endex - size
-
-            if start < start_min:
-                start = start_min
-
-            if backups is not None:
-                backups.append(self.extract_(start, self.endex_(), 0, NULL, 1, True))
-
-            self._erase_(start, ADDR_MAX, False, False)  # clear
-
-    def _pretrim_endex(
-        self: 'Memory',
-        start_min: Optional[Address],
-        size: Address,
-        backups: Optional[MemoryList],
-    ) -> None:
-        r"""Trims final data.
-
-        Low-level method to manage trimming of data starting from an address.
-
-        Arguments:
-            start_min (int):
-                Starting address of the erasure range.
-                If ``None``, :attr:`trim_endex` minus `size` is considered.
-
-            size (int):
-                Size of the erasure range.
-
-            backups (list of :obj:`Memory`):
-                Optional output list holding backup copies of the cleared
-                items.
-        """
-        cdef:
-            addr_t start_min_ = ADDR_MIN if start_min is None else <addr_t>start_min
-
-        self._pretrim_endex_(start_min_, <addr_t>size, backups)
-
-    cdef vint _crop_(self, addr_t start, addr_t endex, list backups) except -1:
-        cdef:
-            addr_t block_start
-            addr_t block_endex
-
-        # Trim blocks exceeding before memory start
-        if Rack_Length(self._):
-            block_start = Block_Start(Rack_First_(self._))
-
-            if block_start < start:
-                if backups is not None:
-                    backups.append(self.extract_(block_start, start, 0, NULL, 1, True))
-
-                self._erase_(block_start, start, False, False)  # clear
-
-        # Trim blocks exceeding after memory end
-        if Rack_Length(self._):
-            block_endex = Block_Endex(Rack_Last_(self._))
-
-            if endex < block_endex:
-                if backups is not None:
-                    backups.append(self.extract_(endex, block_endex, 0, NULL, 1, True))
-
-                self._erase_(endex, block_endex, False, False)  # clear
-
-    def _crop(
-        self: 'Memory',
-        start: Address,
-        endex: Address,
-        backups: Optional[MemoryList] = None,
-    ) -> None:
-        r"""Keeps data within an address range.
-
-        Low-level method to crop the underlying data structure.
-
-        Arguments:
-            start (int):
-                Inclusive start address for cropping.
-                If ``None``, :attr:`start` is considered.
-
-            endex (int):
-                Exclusive end address for cropping.
-                If ``None``, :attr:`endex` is considered.
-
-            backups (list of :obj:`Memory`):
-                Optional output list holding backup copies of the cleared
-                items.
-        """
-        cdef:
-            addr_t start_
-            addr_t endex_
->>>>>>> b3a4a9b1
 
         Memory_Clear(self._, start, endex, backups)
 
